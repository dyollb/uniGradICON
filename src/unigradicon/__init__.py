--- conflicted
+++ resolved
@@ -386,8 +386,25 @@
             use_reference_image=True,
             reference_image=fixed
             )
-<<<<<<< HEAD
     itk.imwrite(warped_moving_image, args.warped_moving_out)
+
+def maybe_cast(img: itk.Image):
+    """
+    If an itk image is of a type that can't be used with InterpolateImageFunctions, cast it 
+    and be able to cast it back
+    """
+    maybe_cast_back = lambda x: x
+
+    if str((type(img), itk.D)) not in itk.NearestNeighborInterpolateImageFunction.GetTypesAsList():
+
+        if type(img) in (itk.Image[itk.ULL, 3], itk.Image[itk.UL, 3]):
+            raise Exception("Label maps of type unsigned long may have values that cannot be represented in a double")
+ 
+        maybe_cast_back = itk.CastImageFilter[itk.Image[itk.D, 3], type(img)].New()
+
+        img = itk.CastImageFilter[type(img), itk.Image[itk.D, 3]].New()(img)
+
+    return img, maybe_cast_back
 
 def compute_jacobian_map_command():
     import itk
@@ -419,28 +436,4 @@
         log_jacob = itk.LogImageFilter.New(jacob)
         log_jacob.Update()
         log_jacob = log_jacob.GetOutput()
-        itk.imwrite(jacob, args.log_jacob)
-=======
-
-    warped_moving_image = maybe_cast_back(warped_moving_image)
-
-    itk.imwrite(warped_moving_image, args.warped_moving_out)
-
-def maybe_cast(img: itk.Image):
-    """
-    If an itk image is of a type that can't be used with InterpolateImageFunctions, cast it 
-    and be able to cast it back
-    """
-    maybe_cast_back = lambda x: x
-
-    if str((type(img), itk.D)) not in itk.NearestNeighborInterpolateImageFunction.GetTypesAsList():
-
-        if type(img) in (itk.Image[itk.ULL, 3], itk.Image[itk.UL, 3]):
-            raise Exception("Label maps of type unsigned long may have values that cannot be represented in a double")
- 
-        maybe_cast_back = itk.CastImageFilter[itk.Image[itk.D, 3], type(img)].New()
-
-        img = itk.CastImageFilter[type(img), itk.Image[itk.D, 3]].New()(img)
-
-    return img, maybe_cast_back
->>>>>>> dba576a4
+        itk.imwrite(jacob, args.log_jacob)